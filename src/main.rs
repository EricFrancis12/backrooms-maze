--- conflicted
+++ resolved
@@ -20,11 +20,7 @@
 const DEFAULT_CHUNK_XYZ: (i64, i64, i64) = (0, 0, 0);
 
 const PLAYER_SIZE: f32 = 1.0;
-<<<<<<< HEAD
-const DEFAULT_PLAYER_SPEED: f32 = 5.0;
-=======
 const DEFAULT_PLAYER_SPEED: f32 = 100.0;
->>>>>>> 885f7739
 
 const CAMERA_X: f32 = -2.0;
 const CAMERA_Y: f32 = 2.5;
